--- conflicted
+++ resolved
@@ -82,7 +82,6 @@
   @@index([hasWhatsapp], map: "idx_contactos_whatsapp")
 }
 
-<<<<<<< HEAD
 model ContactosSyncLog {
   id          Int       @id @default(autoincrement())
   timestamp   DateTime? @default(now()) @db.Timestamp(6)
@@ -113,15 +112,6 @@
 }
 
 model Apartamentos {
-  id           Int    @id(map: "hotel_apartments_pkey") @default(autoincrement())
-  propertyId   Int    @map("property_id")
-  roomId       Int    @unique(map: "hotel_apartments_room_id_key") @map("room_id")
-  roomName     String @map("room_name")
-  extraCharge  Json   @default("{\"amount\": 70000, \"description\": \"Cargo adicional:\"}") @map("extra_charge")
-  capacity     Int    @default(4)
-  
-=======
-model Apartamentos {
   id           Int      @id @default(autoincrement())
   propertyId   Int      @map("property_id")
   propertyName String   @default("TeAlquilamos") @map("property_name")
@@ -132,8 +122,6 @@
   capacity     Int      @default(4)
   createdAt    DateTime @default(now()) @map("created_at")
   updatedAt    DateTime @default(now()) @map("updated_at")
-
->>>>>>> b14ee9e1
   @@map("Propiedades")
 }
 
