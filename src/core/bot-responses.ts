--- conflicted
+++ resolved
@@ -103,13 +103,8 @@
         this.openaiService = new OpenAIResponsesService(
             {
                 apiKey: this.config.secrets.OPENAI_API_KEY,
-<<<<<<< HEAD
                 assistantId: process.env.OPENAI_ASSISTANT_ID || '', // Por compatibilidad
                 model: 'gpt-5-mini-2025-08-07', // Hardcoded - el modelo real lo define el prompt
-=======
-                assistantId: process.env.ASSISTANT_ID || process.env.OPENAI_ASSISTANT_ID || 'asst_default', // Por compatibilidad
-                model: process.env.OPENAI_MODEL || 'gpt-5',
->>>>>>> 20a2fc9a
                 maxOutputTokens: parseInt(process.env.MAX_OUTPUT_TOKENS || '4096'),
                 temperature: parseFloat(process.env.OPENAI_TEMPERATURE || '0.7')
             }, 
